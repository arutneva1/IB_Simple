--- conflicted
+++ resolved
@@ -2,24 +2,10 @@
 
 import pytest
 
-<<<<<<< HEAD
 sys.path.append(str(Path(__file__).resolve().parents[2]))
 
 from src.io.config_loader import (IBKR, IO, AppConfig, ConfigError, Execution,
                                   Models, Pricing, Rebalance, load_config)
-=======
-from src.io.config_loader import (
-    IBKR,
-    IO,
-    AppConfig,
-    ConfigError,
-    Execution,
-    Models,
-    Pricing,
-    Rebalance,
-    load_config,
-)
->>>>>>> 58077bed
 
 VALID_CONFIG = """\
 [ibkr]
