--- conflicted
+++ resolved
@@ -20,15 +20,9 @@
 ; Process accounts concurrently when true
 parallel = false
 
-<<<<<<< HEAD
-; Example per-account overrides (parsed and enforced)
-; [account:DU111111]
-; allow_fractional = true       ; override [rebalance] allow_fractional
-=======
 ; Example per-account overrides
 [account:DU111111]
-allow_fractional = true       ; override [rebalance] allow_fractional
->>>>>>> 0fda5e76
+;allow_fractional = true       ; override [rebalance] allow_fractional
 ;cash_buffer_type = abs         ; override [rebalance] cash_buffer_type
 ;cash_buffer_abs = 200
 ; Unspecified keys fall back to global values
