--- conflicted
+++ resolved
@@ -30,7 +30,6 @@
         run: mypy src || true
         shell: bash
       - name: Run tests
-<<<<<<< HEAD
         run: pytest
       - name: Upload reports
         if: ${{ hashFiles('reports/**') != '' }}
@@ -38,6 +37,4 @@
         with:
           name: reports
           path: reports/
-=======
-        run: pytest -q -m "not integration"
->>>>>>> 3aa58852
+        run: pytest -q -m "not integration"