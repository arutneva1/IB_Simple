--- conflicted
+++ resolved
@@ -83,12 +83,8 @@
     prioritized = prioritize_by_drift(drifts, cfg)
     print("[blue]Sizing orders[/blue]")
     trades, *_ = size_orders(prioritized, prices, current["CASH"], cfg)
-<<<<<<< HEAD
     print("[blue]Rendering preview[/blue]")
-    table = render_preview(prioritized, trades)
-=======
     table = render_preview(prioritized, trades, prices)
->>>>>>> 9d7d9272
     print(table)
     if args.dry_run:
         print("[green]Dry run complete (no orders submitted).[/green]")
